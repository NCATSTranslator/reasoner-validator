"""
Version-specific Biolink Model semantic validation of knowledge graph components.
"""
from typing import Optional, Any, Dict, List, Tuple, Set
from enum import Enum
from functools import lru_cache
from urllib.error import HTTPError
from pprint import PrettyPrinter


from bmt import Toolkit
from bmt.utils import parse_name
from linkml_runtime.linkml_model import ClassDefinition, Element

from reasoner_validator.sri.util import is_curie
from reasoner_validator.report import ValidationReporter
from reasoner_validator.versioning import SemVer, SemVerError

import logging
logger = logging.getLogger(__name__)

pp = PrettyPrinter(indent=4)


def _get_biolink_model_schema(biolink_version: Optional[str] = None) -> Optional[str]:
    # Get Biolink Model Schema
    if biolink_version:
        try:
            svm = SemVer.from_string(biolink_version)

            # Sanity check: override SemVer object to ignore prerelease and
            # buildmetadata variants of the Biolink Version given
            svm = SemVer(major=svm.major, minor=svm.minor, patch=svm.patch)

        except SemVerError:
            raise TypeError(
                "The 'biolink_version' argument '"
                + biolink_version
                + "' is not a properly formatted semantic version?"
            )


        if svm >= SemVer.from_string("2.2.14"):
            biolink_version = "v" + str(svm)
        else:
            biolink_version = str(svm)
        schema = f"https://raw.githubusercontent.com/biolink/biolink-model/{biolink_version}/biolink-model.yaml"
        return schema
    else:
        return None


# At any given time, only a modest number of Biolink Model versions
# are expected to be active targets for SRI Test validations?
@lru_cache(maxsize=3)
def get_biolink_model_toolkit(biolink_version: Optional[str] = None) -> Toolkit:
    """
    Return Biolink Model Toolkit corresponding to specified version of the model (Default: current 'latest' version).

    :param biolink_version: Optional[str], caller specified Biolink Model version (default: None)
    :type biolink_version: Optional[str] or None
    :return: Biolink Model Toolkit.
    :rtype: Toolkit

    """
    if biolink_version:
        # If errors occur while instantiating non-default Toolkit;
        # then log the error but just use default as a workaround?
        try:
            biolink_schema = _get_biolink_model_schema(biolink_version=biolink_version)
            bmt = Toolkit(biolink_schema)
            return bmt
        except (TypeError, HTTPError) as ex:
            logger.error(str(ex))

    # 'latest' default Biolink Model
    # version of given Toolkit returned
    return Toolkit()


class TRAPIGraphType(Enum):
    """ Enum type of Biolink Model compliant graph data being validated."""
    Input_Edge = "Input Edge"
    Query_Graph = "Query Graph"
    Knowledge_Graph = "Knowledge Graph"


class BiolinkValidator(ValidationReporter):
    """
    Wrapper class for Biolink Model validation.
    """
    def __init__(
        self,
        graph_type: TRAPIGraphType,
        trapi_version: Optional[str] = None,
        biolink_version: Optional[str] = None,
        sources: Optional[Dict[str, str]] = None,
        strict_validation: bool = False
    ):
        """
        Biolink Validator constructor.

        :param graph_type: type of graph data being validated
        :type graph_type: TRAPIGraphType
        :param trapi_version: caller specified Biolink Model version (default: None, which takes the TRAPI 'latest')
        :type trapi_version: Optional[str] or None
        :param biolink_version: caller specified Biolink Model version (default: None, which takes the BMT 'latest')
        :type biolink_version: Optional[str] or None
        :param sources: Dictionary of validation context identifying the ARA and KP for provenance attribute validation
        :type sources: Optional[Dict[str,str]]
        """
        self.bmt: Toolkit = get_biolink_model_toolkit(biolink_version=biolink_version)
        resolved_biolink_version = self.bmt.get_model_version()
        ValidationReporter.__init__(
            self,
            prefix=f"Biolink Validation of {graph_type.value}",
            trapi_version=trapi_version,
            biolink_version=resolved_biolink_version,
            sources=sources,
            strict_validation=strict_validation
        )
        self.graph_type: TRAPIGraphType = graph_type
        self.nodes: Set[str] = set()

    def minimum_required_biolink_version(self, version: str) -> bool:
        """
        :param version: simple 'major.minor.patch' Biolink Model SemVer
        :return: True if current version is equal to, or newer than, a targeted 'minimum_version'
        """
        try:
            current: SemVer = SemVer.from_string(self.biolink_version)
            target: SemVer = SemVer.from_string(version)
            return current >= target
        except SemVerError as sve:
            logger.error(f"minimum_required_biolink_version() error: {str(sve)}")
            return False

    def get_result(self) -> Tuple[str, Optional[Dict[str, Dict[str, Optional[List[Dict[str, str]]]]]]]:
        """
        Get result of validation.

        :return: model version of the validation and dictionary of reported validation messages.
        :rtype Tuple[str, Optional[Dict[str, Set[str]]]]
        """
        return self.bmt.get_model_version(), self.get_messages()

    def validate_graph_node(self, node_id: str, slots: Dict[str, Any]):
        """
        Validate slot properties (mainly 'categories') of a node.

        :param node_id: identifier of a concept node
        :type node_id: str, node identifier
        :param slots: properties of the node
        :type slots: Dict
        """
        logger.debug(f"{node_id}: {str(slots)}")

        if self.graph_type is TRAPIGraphType.Knowledge_Graph:
            # TODO: this will fail for an earlier TRAPI data schema version
            #       which didn't use the tag 'categories' for nodes...
            #       probably no longer relevant to the community?
            if 'categories' in slots:
                if not isinstance(slots["categories"], List):
                    self.report(code="error.knowledge_graph.node.categories.not_array", identifier=node_id)
                else:
                    categories = slots["categories"]
                    node_prefix_mapped: bool = False
                    concrete_category_found: bool = False
                    for category in categories:
                        category: Optional[ClassDefinition] = \
                            self.validate_category(
                                context="knowledge_graph",
                                node_id=node_id,
                                category=category
                            )
                        # Only 'concrete' (non-abstract, non-mixin, preferably,
                        # non-deprecated) categories are of interest here,
                        # since only they will have associated namespaces
                        if category:
                            concrete_category_found: bool = True
                            possible_subject_categories = self.bmt.get_element_by_prefix(node_id)
                            if possible_subject_categories and category.name in possible_subject_categories:
                                node_prefix_mapped = True
                                # don't need to search any more categories
                                break

                    if not concrete_category_found:
                        self.report(
                            code="error.knowledge_graph.node.categories.not_concrete",
                            identifier=node_id,
                            categories=str(categories)
                        )

                    if not node_prefix_mapped:
                        self.report(
                            code="warning.knowledge_graph.node.id.unmapped_prefix",
                            identifier=node_id,
                            categories=str(categories)
                        )
            else:
                self.report(
                    code="error.knowledge_graph.node.category.missing",
                    context=self.graph_type.value, identifier=node_id
                )

            # TODO: Do we need to (or can we) validate here, any other Knowledge Graph node fields? Perhaps not yet?

        else:  # Query Graph node validation

            has_node_ids: bool
            if "ids" in slots and slots["ids"]:
                has_node_ids = True
                node_ids = slots["ids"]
                if not isinstance(node_ids, List):
                    self.report(code="error.query_graph.node.ids.not_array", identifier=node_id)
                    # we'll pretend that the ids were mistakenly
                    # just a scalar string, then continue validating
                    node_ids = [node_ids]
            else:
                has_node_ids = False
                node_ids = list()  # a null "ids" value is permitted in QNodes

            if "categories" in slots:
                categories = slots["categories"]
                if categories:
                    if not isinstance(categories, List):
                        self.report(code="error.query_graph.node.categories.not_array", identifier=node_id)
                    else:
                        id_prefix_mapped: Dict = {identifier: False for identifier in node_ids}
                        for category in categories:
                            category: Optional[ClassDefinition] = \
                                self.validate_category(
                                    context="query_graph",
                                    node_id=node_id,
                                    category=category
                                )
                            # Only 'concrete' (non-abstract, non-mixin, preferably, non-deprecated)
                            # categories will be tested here for identifier namespaces.  Also, we
                            # actually don't care if Query Graphs don't have at least one concrete category...
                            if category:
                                for identifier in node_ids:  # may be empty list if not provided...
                                    possible_subject_categories = self.bmt.get_element_by_prefix(identifier)
                                    if category.name in possible_subject_categories:
                                        id_prefix_mapped[identifier] = True
                                        node_ids.remove(identifier)
                                        # found a suitable mapping for the given identifier
                                        break

                        # At this point, if any 'node_ids' are NOT
                        # removed (above), then they are unmapped
                        if has_node_ids and node_ids:
                            self.report(
                                code="warning.query_graph.node.ids.unmapped_prefix",
                                identifier=node_id,
                                unmapped_ids=str(node_ids),
                                categories=str(categories)
                            )

                # else:  # null "categories" value is permitted in QNodes by nullable: true
            # else:  # missing "categories" key is permitted in QNodes by nullable: true

            if 'is_set' in slots:
                is_set = slots["is_set"]
                if is_set and not isinstance(is_set, bool):
                    self.report(code="error.query_graph.node.is_set.not_boolean", identifier=node_id)
            # else:  # a missing key or null "is_set" value is permitted in QNodes but defaults to 'False'

            # constraints  # TODO: how do we validate node constraints?
            pass

    def set_nodes(self, nodes: Set):
        self.nodes.update(nodes)

    def validate_element_status(self, context: str, identifier: str, edge_id: str) -> Optional[Element]:
        """
        Detect element missing from Biolink, or is deprecated, abstract or mixin, signalled as a failure or warning.

        :param context: str, parsing context (e.g. 'Node')
        :param identifier: str, name of the putative Biolink element ('class')
        :param edge_id: str, identifier of enclosing edge containing the element (e.g. the 'edge_id')

        :return: Optional[Element], Biolink Element resolved to 'name' if element no validation error; None otherwise.
        """
        element: Optional[Element] = self.bmt.get_element(identifier)
        if not element:
            self.report(code=f"error.{context}.unknown", identifier=identifier, edge_id=edge_id)
            return None

        if element.deprecated:
            # We won't index the instances where the deprecated element is seen, since we assume that
            # component developers learning about the issue will globally fix it in their graphs
            self.report(code=f"warning.{context}.deprecated", identifier=identifier)
            # return None - a deprecated term is not treated as a failure but just as a warning

        if element.abstract:
            if self.strict_validation:
                self.report(code=f"error.{context}.abstract", identifier=identifier, edge_id=edge_id)
                return None
            else:
                self.report(code=f"info.{context}.abstract", identifier=identifier, edge_id=edge_id)

        elif self.bmt.is_mixin(identifier):
            # A mixin cannot be instantiated ...
            if self.strict_validation:
                self.report(code=f"error.{context}.mixin", identifier=identifier, edge_id=edge_id)
                return None
            else:
                self.report(code=f"info.{context}.mixin", identifier=identifier, edge_id=edge_id)

        return element

    def get_target_sources(self) -> Tuple[Optional[str], Optional[str], Optional[str]]:
        """
        Returns infores prefix normalized validation caller provided tTarget provenance sources metadata.
        :return: Tuple[Optional[str], Optional[str], Optional[str]] of ara_source, kp_source, kp_source_type
        """
        ara_source: Optional[str] = None
        kp_source: Optional[str] = None
        kp_source_type: Optional[str] = None
        if self.sources:
            if 'ara_source' in self.sources and self.sources['ara_source']:
                ara_source: str = self.sources['ara_source']
                if not ara_source.startswith("infores:"):
                    ara_source = f"infores:{ara_source}"
            if 'kp_source' in self.sources and self.sources['kp_source']:
                kp_source: str = self.sources['kp_source']
                if not kp_source.startswith("infores:"):
                    kp_source = f"infores:{kp_source}"
            kp_source_type = self.sources['kp_source_type'] \
                if 'kp_source_type' in self.sources and self.sources['kp_source_type'] else 'aggregator'
            kp_source_type = f"biolink:{kp_source_type}_knowledge_source"

        return ara_source, kp_source, kp_source_type

    def validate_provenance(
            self,
            edge_id,
            ara_source, found_ara_knowledge_source,
            kp_source, found_kp_knowledge_source, kp_source_type,
            found_primary_knowledge_source
    ):
        """
        Validates ARA and KP sources based on surveyed Edge slots (in 'attributes' pre-1.4.0; in 'sources', post-1.4.0).

        :param edge_id: str, string identifier for the edge (for reporting purposes)
        :param ara_source: str, user specified target ARA infores
        :param found_ara_knowledge_source: bool, True if target ARA infores knowledge source was found
        :param kp_source: str, user specified target KP infores
        :param found_kp_knowledge_source:  bool, True if target KP infores knowledge source was found
        :param kp_source_type:  str, user specified KP knowledge source type (i.e. primary, aggregate, etc.)
        :param found_primary_knowledge_source: List[str], list of all infores discovered tagged as 'primary'
        :return:
        """
        if ara_source and not found_ara_knowledge_source:
            # found target ARA knowledge source (if applicable)
            self.report(
                code="warning.knowledge_graph.edge.provenance.ara.missing",
                identifier=ara_source,
                edge_id=edge_id
            )

        if kp_source and not found_kp_knowledge_source:
            # found target KP knowledge source (if applicable)
            self.report(
                code="warning.knowledge_graph.edge.provenance.kp.missing",
                identifier=kp_source,
                kp_source_type=kp_source_type,
                identedge_idifier=edge_id
            )

        if not found_primary_knowledge_source:
            # Found a primary tagged source...
            self.report(
                code="error.knowledge_graph.edge.provenance.missing_primary",
                identifier=edge_id
            )
        elif len(found_primary_knowledge_source) > 1:
            # ... but only one!
            self.report(
                code="warning.knowledge_graph.edge.provenance.multiple_primary",
                identifier=edge_id,
                sources=",".join(found_primary_knowledge_source)
            )

    def validate_attributes(self, edge_id: str, edge: Dict):
        """
        Validate Knowledge Edge Attributes.

        :param edge_id: str, string identifier for the edge (for reporting purposes)
        :param edge: Dict, the edge object associated with some attributes are expected to be found
        :return: None (validation messages captured in the 'self' BiolinkValidator context)
        """
        # we only report errors about missing or empty edge attributes if TRAPI 1.3.0 or earlier,
        # since earlier TRAPI releases are minimally expected to record provenance attributes
        if 'attributes' not in edge:
            if not self.minimum_required_trapi_version("1.4.0-beta"):
                self.report(code="error.knowledge_graph.edge.attribute.missing", identifier=edge_id)
        elif not edge['attributes']:
            if not self.minimum_required_trapi_version("1.4.0-beta"):
                self.report(code="error.knowledge_graph.edge.attribute.empty", identifier=edge_id)
        elif not isinstance(edge['attributes'], List):
            self.report(code="error.knowledge_graph.edge.attribute.not_array", identifier=edge_id)
        else:
            attributes = edge['attributes']

            ara_source: Optional[str]
            kp_source: Optional[str]
            kp_source_type: Optional[str]
            ara_source, kp_source, kp_source_type = self.get_target_sources()

            # Expecting ARA and KP 'aggregator_knowledge_source' attributes?
            found_ara_knowledge_source = False
            found_kp_knowledge_source = False

            # also track primary_knowledge_source attribute cardinality now
            found_primary_knowledge_source: List[str] = list()

            for attribute in attributes:

                # Validate attribute_type_id
                if 'attribute_type_id' not in attribute:
                    self.report(
                        code="error.knowledge_graph.edge.attribute.type_id.missing",
                        identifier=edge_id
                    )
                elif not attribute['attribute_type_id']:
                    self.report(
                        code="error.knowledge_graph.edge.attribute.type_id.empty",
                        identifier=edge_id
                    )
                elif 'value' not in attribute:
                    self.report(
                        code="error.knowledge_graph.edge.attribute.value.missing",
                        identifier=edge_id
                    )
                elif not attribute['value'] or \
                        str(attribute['value']).upper() in ["N/A","NONE","NULL"]:
                    self.report(
                        code="error.knowledge_graph.edge.attribute.value.empty",
                        identifier=edge_id
                    )
                else:
                    attribute_type_id: str = attribute['attribute_type_id']
                    value = attribute['value']

                    # TODO: there seems to be non-uniformity in provenance attribute values for some KP/ARA's
                    #       in which a value is returned as a Python list (of at least one element?) instead
                    #       of a string. Here, to ensure full coverage of the attribute values returned,
                    #       we'll coerce scalar values into a list, then iterate.
                    if not isinstance(value, List):
                        value = [value]

                    if not is_curie(attribute_type_id):
                        self.report(
                            code="error.knowledge_graph.edge.attribute.type_id.not_curie",
                            identifier=attribute_type_id,
                            edge_id=edge_id
                        )
                    else:
                        # 'attribute_type_id' is a CURIE, but how well does it map?
                        prefix = attribute_type_id.split(":", 1)[0]
                        if prefix == 'biolink':
                            biolink_class = self.validate_element_status(
                                context="knowledge_graph.edge.attribute.type_id",
                                identifier=attribute_type_id,
                                edge_id=edge_id
                            )
                            if biolink_class:
                                if not self.bmt.is_association_slot(attribute_type_id):
                                    self.report(
                                        code="warning.knowledge_graph.edge.attribute.type_id.not_association_slot",
                                        identifier=attribute_type_id,
                                        edge_id=edge_id
                                    )

                                else:
                                    # it is a Biolink 'association_slot' but now, validate what kind?

                                    # TODO: only check knowledge_source provenance here for now.
                                    #       Are there other association_slots to be validated here too?

                                    # Edge provenance tags only recorded in Edge attributes prior to TRAPI 1.4.0-beta
                                    if not self.minimum_required_trapi_version("1.4.0-beta"):

                                        if attribute_type_id not in \
                                                [
                                                    "biolink:aggregator_knowledge_source",
                                                    "biolink:primary_knowledge_source",

                                                    # Note: deprecated since Biolink release 3.0.2
                                                    #       but this is probably caught above in the
                                                    #       'validate_element_status' method predicate
                                                    "biolink:original_knowledge_source"

                                                ]:

                                            # TODO: not interested here in any other
                                            #       attribute_type_id's at this moment
                                            continue

                                        # ... now, check the infores values against various expectations
                                        for infores in value:
                                            if not infores.startswith("infores:"):
                                                self.report(
                                                    code="error.knowledge_graph.edge.provenance.infores.missing",
                                                    identifier=str(infores),
                                                    edge_id=edge_id
                                                )
                                            else:
                                                if attribute_type_id == "biolink:primary_knowledge_source":
                                                    found_primary_knowledge_source.append(infores)

                                                if ara_source and \
                                                        attribute_type_id == "biolink:aggregator_knowledge_source" and \
                                                        infores == ara_source:
                                                    found_ara_knowledge_source = True
                                                elif kp_source and \
                                                        attribute_type_id == kp_source_type and \
                                                        infores == kp_source:
                                                    found_kp_knowledge_source = True

                        # if not a Biolink association_slot, at least,
                        # check if it is an id prefix known to Biolink.
                        # We won't call it a hard error, but issue a warning
                        elif not self.bmt.get_element_by_prefix(prefix):
                            self.report(
                                code="warning.knowledge_graph.edge.attribute.type_id.unknown_prefix",
                                identifier=attribute_type_id,
                                edge_id=edge_id
                            )
                        # TODO: probably need to take a closer look at validating outlier terms here
                        #       Maybe enumerations will help
                        else:
                            self.report(
                                code="info.knowledge_graph.edge.attribute.type_id.non_biolink_prefix",
                                identifier=attribute_type_id,
                                edge_id=edge_id
                            )

            # Edge provenance tags only recorded in Edge attributes prior to TRAPI 1.4.0-beta
            if not self.minimum_required_trapi_version("1.4.0-beta"):

                # TODO: After all the attributes have been scanned,
                #       check for provenance. Treat as warnings for now.
                self.validate_provenance(
                    edge_id,
                    ara_source, found_ara_knowledge_source,
                    kp_source, found_kp_knowledge_source, kp_source_type,
                    found_primary_knowledge_source
                )

    def validate_attribute_constraints(self, edge_id: str, edge: Dict):
        """
        Validate Query Edge Attributes.

        :param edge_id: str, string identifier for the edge (for reporting purposes)
        :param edge: Dict, the edge object associated with some attributes are expected to be found
        :return: None (validation messages captured in the 'self' BiolinkValidator context)
        """
        if 'attribute_constraints' not in edge or edge['attribute_constraints'] is None:
            return  # nullable: true... missing key or None value is ok?
        elif not isinstance(edge['attribute_constraints'], List):
            self.report(code="error.query_graph.edge.attribute_constraints.not_array", identifier=edge_id)
        elif not edge['attribute_constraints']:
            return  # nullable: true... an empty 'attribute_constraints' array is ok?
        else:
            # TODO: not yet sure what else to do here (if anything...yet)
            attribute_constraints: List = edge['attribute_constraints']

    def validate_qualifier_entry(self, context: str, edge_id: str, qualifiers: List[Dict[str, str]]):
        """
        Validate Qualifier Entry (JSON Object).

        :param context: str, Validation (subcode) context:
                        - query graph qualifier constraints ("query_graph.edge.qualifier_constraints.qualifier_set") or
                        - knowledge graph edge qualifiers (knowledge_graph.edge.qualifiers)
        :param edge_id: str, string identifier for the edge (for reporting purposes)
        :param qualifiers: List[Dict[str, str]], of qualifier entries to be validated.
        :return: None (validation messages captured in the 'self' BiolinkValidator context)
        """
        for qualifier in qualifiers:
            qualifier_type_id: str = qualifier['qualifier_type_id']
            qualifier_value: str = qualifier['qualifier_value']
            try:
                if not self.bmt.is_qualifier(name=qualifier_type_id):
                    self.report(
                        code=f"error.{context}.qualifier.type_id.unknown",
                        identifier=qualifier_type_id,
                        edge_id=edge_id
                    )
                elif qualifier_type_id == "biolink:qualified_predicate":
                    if not self.bmt.is_predicate(qualifier_value):
                        # special case of qualifier must have Biolink predicates as values
                        self.report(
                            code=f"error.{context}.qualifier.value.not_a_predicate",
                            identifier=qualifier_value,
                            edge_id=edge_id
                        )

                # A Query Graph miss on qualifier_value is less an issue since there may not be enough
                # context to resolve the 'qualifier_value'; whereas a Knowledge Graph miss is more severe
                # TODO: however, we somehow need to leverage TRAPI MetaEdge.association metadata here?
                elif context.startswith("knowledge_graph") and not self.bmt.validate_qualifier(
                        qualifier_type_id=qualifier_type_id,
                        qualifier_value=qualifier_value
                ):
                    self.report(
                        code=f"error.{context}.qualifier.value.unresolved",
                        identifier=qualifier_value,
                        edge_id=edge_id,
                        qualifier_type_id=qualifier_type_id
                    )
            except Exception as e:
                # broad spectrum exception to trap anticipated short term issues with BMT validation
                logger.error(f"BMT validate_qualifier Exception: {str(e)}")
                self.report(
                    code=f"error.{context}.qualifier.invalid",
                    identifier=edge_id,
                    qualifier_type_id=qualifier_type_id,
                    qualifier_value=qualifier_value,
                    reason=str(e)
                )

    def validate_qualifiers(self, edge_id: str, edge: Dict):
        """
        Validate Knowledge Edge Qualifiers.

        :param edge_id: str, string identifier for the edge (for reporting purposes)
        :param edge: Dict, the edge object associated with some attributes are expected to be found
        :return: None (validation messages captured in the 'self' BiolinkValidator context)
        """
        # Edge qualifiers will only be seen in Biolink 3 data,
        # but with missing 'qualifiers', no validation is attempted
        if 'qualifiers' not in edge or edge['qualifiers'] is None:
            return  # nullable: true... missing key or None value is ok?
        elif not isinstance(edge['qualifiers'], List):
            self.report(code="error.knowledge_graph.edge.qualifiers.not_array", identifier=edge_id)
        elif not edge['qualifiers']:
            return  # nullable: true... an empty 'qualifiers' array is ok?
        else:
            qualifiers: List = edge['qualifiers']
            self.validate_qualifier_entry(
                context="knowledge_graph.edge.qualifiers",
                edge_id=edge_id,
                qualifiers=qualifiers
            )

    def validate_qualifier_constraints(self, edge_id: str, edge: Dict):
        """
        Validate Query Edge Qualifier Constraints.

        :param edge_id: str, string identifier for the edge (for reporting purposes)
        :param edge: Dict, the edge object associated with some attributes are expected to be found
        :return: None (validation messages captured in the 'self' BiolinkValidator context)
        """
        # Edge qualifiers will only be seen in Biolink 3 data,
        # but with missing 'qualifier_constraints', no validation is attempted
        if 'qualifier_constraints' not in edge or edge['qualifier_constraints'] is None:
            return  # nullable: true... missing key or None value is ok?
        elif not edge['qualifier_constraints']:
            return  # nullable: true... an empty 'qualifier_constraints' array is ok?
        else:
            # we have putative 'qualifier_constraints'
            qualifier_constraints: List = edge['qualifier_constraints']
            for qualifier_set_entry in qualifier_constraints:
                # An entry in the 'qualifier_constraints' array is mandatory to be non-empty
                # and a dictionary, if qualifier_constraints is not empty
                # Mandatory tag in every 'qualifier_constraint' entry
                if not qualifier_set_entry['qualifier_set']:
                    self.report(
                        code="error.query_graph.edge.qualifier_constraints.qualifier_set.empty",
                        identifier=edge_id
                    )
                else:
                    # We have a putative non-empty 'qualifier_set'
                    qualifier_set: List = qualifier_set_entry['qualifier_set']
                    self.validate_qualifier_entry(
                        context="query_graph.edge.qualifier_constraints.qualifier_set",
                        edge_id=edge_id,
                        qualifiers=qualifier_set
                    )

    def validate_infores(self, context: str, edge_id: str, identifier: str):
        code_prefix: str = f"error.knowledge_graph.edge.sources.retrieval_source.{context}.infores"
        if not is_curie(identifier):
            self.report(
                code=f"{code_prefix}.not_curie",
                identifier=identifier,
                edge_id=edge_id
            )
        elif not identifier.startswith("infores:"):
            # not sure how absolute the need is for this to be an Infores. We'll be lenient for now?
            self.report(
                code=f"{code_prefix}.invalid",
                identifier=identifier,
                edge_id=edge_id
            )
<<<<<<< HEAD
        # TODO: infores is causing too much instability for now so support has been removed from BMT
        # TODO: reimplement using YAML version of infores catalog
=======
        # TODO: replace with another function to validate the infores in registered?
>>>>>>> 9edc35b4
        # elif not self.bmt.get_infores_details(identifier):
        #     # if this method returns 'None' then this is an unregistered infores?
        #     self.report(
        #         code=f"{code_prefix}.unknown",
        #         identifier=identifier,
        #         edge_id=edge_id
        #     )

    def validate_sources(self, edge_id: str, edge: Dict):
        """
        Validate (TRAPI 1.4.0-beta ++) Edge.sources provenance.

        :param edge_id: str, string identifier for the edge (for reporting purposes)
        :param edge: Dict, the edge object associated with some attributes are expected to be found
        :return: None (validation messages captured in the 'self' BiolinkValidator context)
        """
        # we ought not to have to test for the absence of the 'sources' tag
        # if general TRAPI schema validation is run, since it will catch such missing data
        # however, this method may be directly run on invalid TRAPI data, so...
        if 'sources' not in edge:
            self.report(code="error.knowledge_graph.edge.sources.missing", identifier=edge_id)
        elif not edge['sources']:
            # Cardinality of 'sources' array is also validated by the TRAPI schema
            # but for the same reasons noted above, we check again here.
            self.report(code="error.knowledge_graph.edge.sources.empty", identifier=edge_id)
        elif not isinstance(edge['sources'], List):
            self.report(code="error.knowledge_graph.edge.sources.not_array", identifier=edge_id)
        else:
            edge_sources = edge['sources']

            # The RetrievalSource items in the 'sources' array is also partially validated insofar as JSONSchema can
            # validate based on the TRAPI schema; however, some kinds of validation are either not deterministic from
            # the schema. The remainder of this method validates an initial basic 'semantic' subset of RetrievalSource
            # content for which the validation is both easy and deemed generally useful. This includes detection of
            # anticipated Edge provenance roles (i.e. mandatory 'primary' and tests against expected provenance tags)

            # Method caller associated Edge sources to be checked

            ara_source: Optional[str]
            kp_source: Optional[str]
            kp_source_type: Optional[str]
            ara_source, kp_source, kp_source_type = self.get_target_sources()

            # Expecting ARA and KP 'aggregator_knowledge_source' attributes?
            found_ara_knowledge_source = False
            found_kp_knowledge_source = False

            # also track primary_knowledge_source attribute cardinality now
            found_primary_knowledge_source: List[str] = list()

            for retrieval_source in edge_sources:

                # TRAPI schema validation will generally validate the requisite
                # 'RetrievalSource' entries (i.e. mandatory object keys and valid key value
                # data types), but here, we go the last (semantic) mile, for the model:

                # 1. 'resource_id': should be a well-formed CURIE which is an Infores which may
                #    include one of the expected Infores entries (from target sources noted above)
                if not ("resource_id" in retrieval_source and retrieval_source["resource_id"]):
                    self.report(
                        code="error.knowledge_graph.edge.sources.retrieval_source.resource_id.empty",
                        identifier=edge_id
                    )
                    continue
                elif not ("resource_role" in retrieval_source and retrieval_source["resource_role"]):
                    # TODO: check if this is ever encountered... maybe TRAPI validation already catches it earlier?
                    self.report(
                        code="error.knowledge_graph.edge.sources.retrieval_source.resource_role.empty",
                        identifier=edge_id
                    )
                    continue

                resource_id: str = retrieval_source["resource_id"]
                resource_role: str = retrieval_source["resource_role"]
                self. validate_infores(context="resource_id", edge_id=edge_id, identifier=resource_id)
                if resource_id == ara_source:
                    found_ara_knowledge_source = True
                if resource_id == kp_source and resource_role == kp_source_type:
                    found_kp_knowledge_source = True

                # ... even if the resource_id fails aspects of validation, we'll keep going...

                # 2. 'resource_role': will have already been TRAPI validated, but is at least one
                #    (but only one?) of 'RetrievalSource' entries the mandatory 'primary'?
                if resource_id and resource_role == "primary_knowledge_source":
                    # the cardinality of this will be checked below...
                    found_primary_knowledge_source.append(resource_id)

                # 3. If provided (Optional), are all 'upstream_resource_ids' well-formed Infores CURIES
                #    and may include some expected Infores entries (from target sources noted above)?
                if "upstream_resource_ids" in retrieval_source:
                    upstream_resource_ids: Optional[List[str]] = retrieval_source["upstream_resource_ids"]
                    # Note: the TRAPI schema doesn't currently tag this field as nullable, so we check
                    if upstream_resource_ids:
                        for identifier in upstream_resource_ids:
                            self.validate_infores(
                                context="upstream_resource_ids",
                                edge_id=edge_id,
                                identifier=identifier
                            )
                            if resource_id == ara_source:
                                found_ara_knowledge_source = True

                            # we don't worry about kp_source_type here since it is
                            # not directly annotated with the upstream_resource_ids
                            if resource_id == kp_source:
                                found_kp_knowledge_source = True

                # 4. If provided (Optional), we *could* check the optional 'source_record_urls'
                #    if they are all resolvable URLs (but maybe we do not attempt this for now...)
                #
                # if "source_record_urls" in retrieval_source:
                #     source_record_urls: Optional[List[str]] = retrieval_source["source_record_urls"]

            # TODO: After all the 'sources' RetrievalSource entries have been scanned, then
            #       perform a complete validation check for complete expected provenance.
            self.validate_provenance(
                edge_id,
                ara_source, found_ara_knowledge_source,
                kp_source, found_kp_knowledge_source, kp_source_type,
                found_primary_knowledge_source
            )

    def validate_predicate(self, edge_id: str, predicate: str):
        """
        :param edge_id: identifier of the edge whose predicate is being validated
        :param predicate: putative Biolink Model predicate to be validated
        :return:
        """
        graph_type_context: str = self.graph_type.name.lower()
        if graph_type_context != "input_edge":
            graph_type_context += ".edge"
        context: str = f"{graph_type_context}.predicate"

        # Validate the putative predicate as *not* being abstract, deprecated or a mixin
        biolink_class = self.validate_element_status(
            context=context,
            identifier=predicate,
            edge_id=edge_id
        )
        if biolink_class:
            if not self.bmt.is_predicate(predicate):
                self.report(
                    code=f"error.{context}.invalid",
                    identifier=predicate,
                    edge_id=edge_id
                )
            elif self.minimum_required_biolink_version("2.2.0") and \
                    not self.bmt.is_translator_canonical_predicate(predicate):
                self.report(
                    code=f"warning.{context}.non_canonical",
                    identifier=predicate,
                    edge_id=edge_id
                )

    def validate_graph_edge(self, edge: Dict):
        """
        Validate slot properties of a relationship ('biolink:Association') edge.

        :param edge: dictionary of slot properties of the edge.
        :type edge: dict[str, str]
        """
        # logger.debug(edge)
        # edge data fields to be validated...
        subject_id = edge['subject'] if 'subject' in edge else None

        predicates = predicate = None
        if self.graph_type is TRAPIGraphType.Knowledge_Graph:
            predicate = edge['predicate'] if 'predicate' in edge else None
            edge_label = predicate
        else:
            # Query Graph...
            predicates = edge['predicates'] if 'predicates' in edge else None
            edge_label = str(predicates)

        object_id = edge['object'] if 'object' in edge else None

        edge_id = f"{str(subject_id)}--{edge_label}->{str(object_id)}"

        context: str = self.graph_type.name.lower()

        # Validate Subject node
        if not subject_id:
            self.report(code=f"error.{context}.edge.subject.missing", identifier=edge_id)

        elif subject_id not in self.nodes:
            self.report(
                code=f"error.{context}.edge.subject.missing_from_nodes",
                identifier=subject_id,
                edge_id=edge_id
            )

        # Validate Predicates
        if self.graph_type is TRAPIGraphType.Knowledge_Graph:
            if not predicate:
                self.report(
                    code="error.knowledge_graph.edge.predicate.missing",
                    context=self.graph_type.value,
                    identifier=edge_id
                )
            else:
                self.validate_predicate(edge_id=edge_id, predicate=predicate)
        else:  # is a Query Graph...
            if predicates is None:
                # Query Graphs can have a missing or null predicates slot
                pass
            elif not isinstance(predicates, List):
                self.report(code="error.query_graph.edge.predicate.not_array", identifier=edge_id)
            elif len(predicates) == 0:
                self.report(code="error.query_graph.edge.predicate.empty_array", identifier=edge_id)
            else:
                # Should now be a non-empty list of CURIES which are valid Biolink Predicates
                for predicate in predicates:
                    if not predicate:
                        continue  # sanity check
                    self.validate_predicate(edge_id=edge_id, predicate=predicate)

        # Validate Object Node
        if not object_id:
            self.report(code=f"error.{context}.edge.object.missing", identifier=edge_id)
        elif object_id not in self.nodes:
            self.report(
                code=f"error.{context}.edge.object.missing_from_nodes",
                identifier=object_id,
                edge_id=edge_id
            )

        # Validate edge attributes (or attribute_constraints)
        # and (Biolink 3) edge qualifiers (or qualifier_constraints)
        if self.graph_type is TRAPIGraphType.Knowledge_Graph:
            self.validate_attributes(edge_id=edge_id, edge=edge)
            self.validate_qualifiers(edge_id=edge_id, edge=edge)

            # Edge provenance 'sources' field is only recorded in
            # Edge attributes, from TRAPI 1.4.0-beta onwards
            if self.minimum_required_trapi_version("1.4.0-beta"):
                self.validate_sources(edge_id=edge_id, edge=edge)
        else:
            self.validate_attribute_constraints(edge_id=edge_id, edge=edge)
            self.validate_qualifier_constraints(edge_id=edge_id, edge=edge)

    def validate_category(
            self,
            context: str,
            node_id: Optional[str],
            category: Optional[str]
    ) -> ClassDefinition:
        """
        Validate a Biolink category.

        Only returns a non-None value if it is a 'concrete' category, and reports 'unknown' or 'missing'
        (None or empty string) category names as errors; deprecated categories are reported as warnings;
        but both 'mixin' and 'abstract' categories are accepted as valid categories silently ignored,
        but are not considered 'concrete', thus the method returns None.

        :param context: str, label for context of concept whose category is being validated, i.e. 'Subject' or 'Object'
        :param node_id: str, CURIE of concept node whose category is being validated
        :param category: str, CURIE of putative concept 'category'

        :return: category as a ClassDefinition, only returned if 'concrete'; None otherwise.
        """
        biolink_class: Optional[ClassDefinition] = None
        if category:
            biolink_class = self.bmt.get_element(category)
            if biolink_class:
                if biolink_class.deprecated:
                    self.report(
                        code=f"warning.{context}.node.category.deprecated",
                        identifier=category,
                        node_id=node_id
                    )
                if biolink_class.abstract or self.bmt.is_mixin(category):
                    biolink_class = None
                elif not self.bmt.is_category(category):
                    self.report(
                        code=f"error.{context}.node.category.not_a_category",
                        identifier=category,
                        node_id=node_id
                    )
                    biolink_class = None
            else:
                self.report(
                    code=f"error.{context}.node.category.unknown",
                    identifier=category,
                    node_id=node_id
                )
        else:
            self.report(code=f"error.{context}.node.category.missing", identifier=node_id)

        return biolink_class

    def validate_input_edge_node(self, context: str, node_id: Optional[str], category_name: Optional[str]):
        if node_id:
            category: Optional[ClassDefinition] = self.validate_category(
                context="input_edge",
                node_id=node_id,
                category=category_name
            )
            if category:
                # Since input edges are used in Query Graphs, we ought not to actually
                # care if they don't have at least one concrete category...However, it
                # is unlikely for non-concrete classes to resolve to a TRAPI response containing them!
                possible_subject_categories = self.bmt.get_element_by_prefix(node_id)
                if category.name not in possible_subject_categories:
                    self.report(
                        code="warning.input_edge.node.id.unmapped_to_category",
                        context=context,
                        identifier=node_id,
                        category=category_name
                    )
            else:
                self.report(
                    code="warning.input_edge.node.category.not_concrete",
                    identifier=node_id,
                    category=category_name
                )
        else:
            self.report(code="error.input_edge.node.id.missing", identifier=context)

    def check_biolink_model_compliance_of_input_edge(self, edge: Dict[str, str]):
        """
        Validate a templated test input edge contents against the current BMT Biolink Model release.

        Sample method 'edge' with expected dictionary tags:

        {
            'subject_category': 'biolink:AnatomicalEntity',
            'object_category': 'biolink:AnatomicalEntity',
            'predicate': 'biolink:subclass_of',
            'subject': 'UBERON:0005453',
            'object': 'UBERON:0035769'
        }

        :param edge: basic dictionary of a templated input edge - S-P-O including concept Biolink Model categories
        :type edge: Dict[str,str]
        """
        # data fields to be validated...
        subject_category_curie = edge['subject_category'] if 'subject_category' in edge else None
        object_category_curie = edge['object_category'] if 'object_category' in edge else None
        predicate = edge['predicate'] if 'predicate' in edge else None
        subject_curie = edge['subject'] if 'subject' in edge else None
        object_curie = edge['object'] if 'object' in edge else None

        edge_id = f"{str(subject_curie)}--{predicate}->{str(object_curie)}"

        self.validate_input_edge_node(
            context='Subject',
            node_id=subject_curie,
            category_name=subject_category_curie
        )
        if not predicate:
            self.report(
                code="error.input_edge.predicate.missing",
                identifier=edge_id
            )
        else:
            self.validate_predicate(edge_id=edge_id, predicate=predicate)

        self.validate_input_edge_node(
            context='Object',
            node_id=object_curie,
            category_name=object_category_curie
        )

    def check_biolink_model_compliance(self, graph: Dict):
        """
        Validate a TRAPI-schema compliant Message graph-like data structure
        against the currently active Biolink Model Toolkit model version.

        :param graph: knowledge graph to be validated
        :type graph: Dict
        """
        if not graph:
            self.report(code="warning.graph.empty", identifier=self.graph_type.value)
            return  # nothing really more to do here!

        # Access graph data fields to be validated
        nodes: Optional[Dict]
        if 'nodes' in graph and graph['nodes']:
            nodes = graph['nodes']
        else:
            # Query Graphs can have an empty nodes catalog
            if self.graph_type is not TRAPIGraphType.Query_Graph:
                self.report(code="error.knowledge_graph.nodes.empty")
            # else:  Query Graphs can omit the 'nodes' tag
            nodes = None

        edges: Optional[Dict]
        if 'edges' in graph and graph['edges']:
            edges = graph['edges']
        else:
            if self.graph_type is not TRAPIGraphType.Query_Graph:
                self.report(code="error.knowledge_graph.edges.empty")
            # else:  Query Graphs can omit the 'edges' tag
            edges = None

        if nodes:
            for node_id, details in nodes.items():
                self.validate_graph_node(node_id, details)

            # Needed for the subsequent edge validation
            self.set_nodes(set(nodes.keys()))

            if edges:
                for edge in edges.values():
                    # print(f"{str(edge)}", flush=True)
                    self.validate_graph_edge(edge)


def check_biolink_model_compliance_of_input_edge(
        edge: Dict[str, str],
        biolink_version: Optional[str] = None,
        strict_validation: Optional[bool] = None
) -> BiolinkValidator:
    """
    Validate an (SRI Testing style) input edge record
    against a designated Biolink Model release.

    Sample method 'edge' with expected dictionary tags:

    {
        'subject_category': 'biolink:AnatomicalEntity',
        'object_category': 'biolink:AnatomicalEntity',
        'predicate': 'biolink:subclass_of',
        'subject': 'UBERON:0005453',
        'object': 'UBERON:0035769'
    }

    :param edge: basic contents of a templated input edge - S-P-O including concept Biolink Model categories
    :type edge: Dict[str,str]
    :param biolink_version: Biolink Model (SemVer) release against which the knowledge graph is to be
                            validated (Default: if None, use the Biolink Model Toolkit default version).
    :type biolink_version: Optional[str] = None
    :param strict_validation: if True, abstract and mixin elements validate as 'error'; False, issue 'info' message.
    :type strict_validation: bool = False

    :returns: Biolink Model validator cataloging validation messages (maybe empty)
    :rtype: BiolinkValidator
    """
    if strict_validation is None:
        # Test Input Edges are like Query Graph data,
        # hence, abstract and mixins ARE permitted
        strict_validation = False
    validator = BiolinkValidator(
        graph_type=TRAPIGraphType.Input_Edge,
        biolink_version=biolink_version,
        strict_validation=strict_validation
    )
    validator.check_biolink_model_compliance_of_input_edge(edge)
    return validator


def check_biolink_model_compliance_of_query_graph(
        graph: Dict,
        biolink_version: Optional[str] = None,
        strict_validation: Optional[bool] = None
) -> BiolinkValidator:
    """
    Validate a TRAPI-schema compliant Message Query Graph
    against a designated Biolink Model release.

    Since a Query graph is usually an incomplete knowledge graph specification,
    the validation undertaken is not 'strict'

    :param graph: query graph to be validated
    :type graph: Dict
    :param biolink_version: Biolink Model (SemVer) release against which the knowledge graph is to be
                            validated (Default: if None, use the Biolink Model Toolkit default version).
    :type biolink_version: Optional[str] = None
    :param strict_validation: if True, abstract and mixin elements validate as 'error'; False, issue 'info' message.
    :type strict_validation: Optional[bool] = None; defaults to 'False' if not set

    :returns: Biolink Model validator cataloging validation messages (maybe empty)
    :rtype: BiolinkValidator
    """
    # One typically won't be stringent in QueryGraph validation; however,
    # the strict_validation flag is set to a default of 'False' only if it is NOT set
    if strict_validation is None:
        # The default is that abstract and mixins are
        # allowed in Query Graphs for a TRAPI query
        strict_validation = False

    validator = BiolinkValidator(
        graph_type=TRAPIGraphType.Query_Graph,
        biolink_version=biolink_version,
        strict_validation=strict_validation
    )
    validator.check_biolink_model_compliance(graph)
    return validator


def check_biolink_model_compliance_of_knowledge_graph(
    graph: Dict,
    trapi_version: Optional[str] = None,
    biolink_version: Optional[str] = None,
    sources: Optional[Dict] = None,
    strict_validation: Optional[bool] = None
) -> BiolinkValidator:
    """
    Strict validation of a TRAPI-schema compliant Message Knowledge Graph against a designated Biolink Model release.

    :param graph: knowledge graph to be validated.
    :type graph: Dict
    :param trapi_version: TRAPI schema (SemVer) release against which the knowledge graph is to be
                            validated (Default: if None, use the latest available version).
    :type trapi_version: Optional[str] = None
    :param biolink_version: Biolink Model (SemVer) release against which the knowledge graph is to be
                            validated (Default: if None, use the Biolink Model Toolkit default version).
    :type biolink_version: Optional[str] = None
    :param sources: Dictionary of validation context identifying the ARA and KP for provenance attribute validation
    :type sources: Dict
    :param strict_validation: if True, abstract and mixin elements validate as 'error'; False, issue 'info' message.
    :type strict_validation: Optional[bool] = None; defaults to 'True' if not set

    :returns: Biolink Model validator cataloging validation messages (maybe empty)
    :rtype: BiolinkValidator
    """
    # One typically will want stringent validation for Knowledge Graphs; however,
    # the strict_validation flag is set to a default of 'True' only if it is NOT set
    if strict_validation is None:
        # Knowledge Graphs generally ought NOT to use
        # abstract and mixins in TRAPI Responses (and Requests)
        strict_validation = True

    validator = BiolinkValidator(
        graph_type=TRAPIGraphType.Knowledge_Graph,
        trapi_version=trapi_version,
        biolink_version=biolink_version,
        sources=sources,
        strict_validation=strict_validation
    )
    validator.check_biolink_model_compliance(graph)
    return validator<|MERGE_RESOLUTION|>--- conflicted
+++ resolved
@@ -695,12 +695,8 @@
                 identifier=identifier,
                 edge_id=edge_id
             )
-<<<<<<< HEAD
         # TODO: infores is causing too much instability for now so support has been removed from BMT
         # TODO: reimplement using YAML version of infores catalog
-=======
-        # TODO: replace with another function to validate the infores in registered?
->>>>>>> 9edc35b4
         # elif not self.bmt.get_infores_details(identifier):
         #     # if this method returns 'None' then this is an unregistered infores?
         #     self.report(
