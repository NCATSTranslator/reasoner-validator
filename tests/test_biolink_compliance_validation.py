--- conflicted
+++ resolved
@@ -3605,36 +3605,6 @@
         ),
         (
             LATEST_BIOLINK_MODEL_VERSION,
-<<<<<<< HEAD
-            # Query 32: 'attribute_type_id' is not a 'biolink:association_slot' (biolink:synonym is a node property)
-            {
-                "nodes": SIMPLE_SAMPLE_NODES,
-                "edges": {
-                    "edge_1": {
-                        "subject": "NCBIGene:29974",
-                        "predicate": "biolink:physically_interacts_with",
-                        "object": "PUBCHEM.COMPOUND:597",
-                        "attributes": [
-                            {
-                                "attribute_type_id": "biolink:iri",
-                                "value": "some IRI"
-                            }
-                        ] + DEFAULT_KL_AND_AT_ATTRIBUTES,
-                        "sources": [
-                            {
-                                "resource_id": "infores:molepro",
-                                "resource_role": "primary_knowledge_source"
-                            }
-                        ]
-                    }
-                }
-            },
-            "warning.knowledge_graph.edge.attribute.type_id.not_association_slot"
-        ),
-        (
-            LATEST_BIOLINK_MODEL_VERSION,
-=======
->>>>>>> 41f73c7b
             # Query 33: 'attribute_type_id' has a 'biolink' CURIE prefix and
             #           is an association_slot, so it should pass
             {
