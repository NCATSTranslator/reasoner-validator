# Change Log

The Reasoner Validator package is evolving along with progress in TRAPI and Biolink Model standards within the NCATS Biomedical Knowledge Translator.

## 4.1.3

<<<<<<< HEAD
- Generalize trapi_1.4 testing predicate to trapi_1.4 or later
- biolink:treats as a mixin is tagged as permitted in TRAPI graphs (further code review for this use case is recommended)
=======
- Added more fine-grained validation reporting inside case_input_found_in_response() TRAPI Response validation method, also injecting externalized "missing edge" validation message into method(); added/refactored validation codes accordingly
- Full TRAPI 1.5.0 unit tests still skipped (need rework)
>>>>>>> 59d6ad73

## 4.1.2

-  Add back ATTRIBUTE_TYPE_ID_INCLUSIONS filtering for "knowledge_level" and "agent_type" such that the presence of these 'attribute_type_id' values are (blissfully) ignored, conditionally for all Biolink Model releases lower than 4.2.0

## 4.1.1

- add back in support for Python 3.9

## 4.1.0

- Reasoner-validator is TRAPI 1.5 aware but nothing more than basic schema validation provided; unit tests which are incompletely refactored are skipped.
- Biolink Model 4.2.0 validation starting to be added : validate presence and values of "knowledge_level" and "agent_type", with compliant values, on all knowledge graph edges (removed previous ATTRIBUTE_TYPE_ID_INCLUSIONS for these fields, since no longer surprising to see them...)
- Update BiolinkValidator.get_result() to properly return Tuple[str, MESSAGES_BY_TARGET]
- Cleaned up some technical debt

## 4.0.3

- Refactored pyproject.toml specified poetry dependencies into groups rather than extras, updating README accordingly.
- Updated Git action workflows

## 4.0.2

- Bioregistry "^0.11.1" added as a possible cure for some downstream LinkML issues.
- BMT upgraded to "^1.4.0"

## 4.0.1

- Pydantic V2 update 

## 4.0.0
The major release changes relate to adapting the reasoner-validator to the new (2023-24) Translator testing infrastructure:
- Two higher levels of indexing are added to the message catalog of the **ValidationReporter**: indexing by target (endpoint url) and indexing by test identifier.
- Support for "Skipped Tests" added to the codes.yaml and code base
- The ValidationReporter 'prefix' field converted into a 'default_target' field and accessor methods provided, with a new basic unit test
- OpenTelemetry features in API disabled for the time being, pending future update

## 3.9.5
- pydantic updated to 1.10.13
- Small clean-up of trapi_validator.py CLI help text
- gitignore JSON files in scripts subfolder to allow local validation of said JSON files without committing them to the repo
- silenced warnings about missing workflow schema defined 'parameters' and 'runner_parameters' (workflow schema allows these to be null but...) - but keeping the validation codes in the codes.yaml (for now)
- fixed subtle bug with id prefix mapping validation

## 3.9.4
- Demote 'knowledge_graph.node.name.missing' validation error into a warning.
- Restore TRAPI 'workflow' sanitization to fix null 'parameters' or 'runner_parameters', pending future repairs to the workflow schema (i.e. 'nullable: true' directives?)

## 3.9.3
- Added (optional) OpenTelemetry functionality for web service.

## 3.9.2
- demoted **dangling nodes** 'error' down to 'warning' message, annotated with the list of missing nodes as the identifier

## 3.9.1
- Upgrade to Biolink Model Toolkit 1.1.2
- Removed all residual references to 'sanitize_trapi_response()' (warning: validation with pre-release versions of TRAPI 1.4 earlier than 1.4.2 may trigger some funny false positive validation messages)
- BiolinkValidator.PREDICATE_INCLUSIONS added (just with "biolink:interacts_with") to bypass 'mixin' Biolink Model validation error (pending full community review of the 'mixin' status of this predicate); unit tests modified to suit
- plus a small internal DRY refactor in test suit with respect to LATEST_BIOLINK_MODEL_VERSION

## 3.9.0
- Detect missing knowledge_graph names (resolves part of issue#35)
- detection of uninformative QNodes (resolve issue#14)
- Dangling ("unused") nodes detection is fully implemented (complements "edge nodes not in nodes list" detection already in place); resolves issue#74

## 3.8.10
- 'attribute_type_id' term which are Biolink (node) 'category' or (edge) 'predicate' terms generate a specific warning (not just a 'not an association slot' warning)
- Knowledge graph edge qualifiers qualifier "value unresolved" validation error demoted to a warning

# 3.8.9
- glitch while publishing to pypi.org

## 3.8.8
- "error.knowledge_graph.edge.attribute.value.empty" should NOT be triggered by numeric zeros either!

## 3.8.7
- Puzzling issue with validation of some qualifier values turned out to be a bug in the Biolink Model 3.5.2, resolved in 3.5.3, so fixed unit tests accordingly. This release doesn't have any core functional changes to the code but users of earlier versions should be aware that validation with Biolink Model releases earlier than 3.5.3 may give puzzling qualifier value validation messages.

## 3.8.6
- 'False' attribute values now properly handled; all other 'empty' values trigger an error message

## 3.8.5
- Add additional JSON element path context to "critical.trapi.validation" validation messages
- Remove TRAPI Response JSON sanitization, since TRAPI 1.4.2 is now the 'latest' and desired validation standard

## 3.8.4
- Non-destructive TRAPIResponseValidator.check_compliance_of_trapi_response(response) validation of TRAPI Response JSON (release 3.8.3 bug removed Message)

## 3.8.3
- Fixed TRAPI release management to cache TRAPI GitHub code release and branch tags locally - in a **versions.yaml** file - to avoid Git API calling denial of service issues; Small **scripts/trapi_release.py** utility script provided to update the **versions.yaml** file, as periodically necessary.
- YAML file management tech debt cleaned up a tiny bit. Tweaked a couple of validation codes for this reason.
- Added DEVELOPER_NOTES.md to guide uniform project release management (especially, of the esoteric bits of the project like TRAPI release and validation code updates)

## 3.8.2
- Removed `check_trapi_validity()` standalone API method to enforce a two-step process of instantiating a `TRAPISchemaValidator` instance then calling its `is_valid_trapi_query()` method.
- Spurious leading newline removed from TRAPI and Biolink Model validation version reporting log messages
- Fixed insidious edge source validation message reporting bug which masked all but the first of edges with a specified validation error
- Minor tweak to validation codes definitions to reduce duplication in reporting output or clarity of definition
- Fixed (and extended some) unit test cases related to all of the above.

## 3.8.1
- Generally repaired validation 'sources' ('source_trail') context recording to cover all applicable validation message cases (especially, edge 'qualifier' validation); tested with unit tests
- TRAPIGraphType class moved up the class/module hierarchy, alongside ValidatorReporter; strict_validation as Optional[bool] wrapped in the is_strict_validation() method which uses graph_type to decide on None default strictness (based on graph type)
- TRAPI and Biolink Model versions resolved now only reported in logger.info, not stderr
- only preset target_provenance in validator reporter constructors, not the various method signatures
- add 'categories' into edge context labels for reports (long lists of categories may be challenging here but ...)

## 3.8.0
- Internal class hierarchy restructured for logical clarity in recent releases, formally highlighted in this release
- Most visible TRAPIResponseValidator class (previously) moved from the **`reasoner_validator.__init__.py`** package module, into its own  **`reasoner_validator.validator`** module
- Some documentation repair

## 3.7.6
- TRAPI qualifier validation enhanced by use of biolink:Association subclass slot_usage driven constraints (leveraging novel Biolink Model Toolkit 1.1.1 methods)
- Validation made TRAPI Response (TRAPI) **`schema_version`** and **`biolink_version`** aware, taking precedence over default (non-overridden) values of these version parameters.

## 3.7.5
- Added TRAPI Response schema version and biolink version validation warning codes
- Warning about 'biolink:BiologicalCategory' and 'biolink:InformationContentEntity' are not issued if these categories are parent categories of concrete category instances specified in the 'categories' list

## 3.7.4
- resolves reasoner-validator issue 89 by validating semicolon delimited strings of infores

## 3.7.3
- Adding special override list for 'attribute_type_id' exceptions to stop error messages. This will apply to terms scheduled for implementation in a near term future Biolink Model release, but not yet out the door (but implemented proactively by early adopters within the Translator consortium). The initial list of such terms are the pre-Biolink Model version 3.5.0 terms 'biolink:knowledge_level' and 'biolink:agent_type'

## 3.7.2
- 'biolink:InformationContentEntity' added to exceptions only triggering a 'warning', not an 'error' validation message.
- Added the reasoner-validator version semver to the validation dump(s)

## 3.7.1
- JSONSCHEMA pinned to ~4.17.3 (implying <4.18.0 releases) for now, until we can figure out why the 4.18.0 causes the severe workflow schema access bug

## v3.7.0
- implementation of reasoner-validator issue #86 in which explicit validation error KP/ARA sources are reported in the validation. This change is sufficiently disruptive to the code methods and representation that 'minor' release of the repository is incremented to 3.7.
- to avoid confusion with new 'source' reporting, the pre-3.7 provenance 'sources' variable is renamed to 'target_provenance' and the variable localized directly into the BiolinkValidator constructor and included as parameter for pertinent high level method calls
- Use of Biolink node category "biolink:BiologicalCategory" which is abstract, now only triggers a validation warning, not an error. The 'exception' is currently hard coded into the validation (could have other categories added in this manner, if needed, later).

## v3.6.6
- code takes TRAPI 1.4.1 as the latest schema
- abstract out TRAPI versions a bit more and move TRAPI release constants to a global context
- further clean up of SemVer versioning code tech debt

## v3.6.5
- temporary TRAPI schema patch for validation correction
- clean out other technical debt

## v3.6.4
- Update Biolink Model Toolkit to 1.1.0 (implicit Biolink Model 3.5.0 update)

## v3.6.3
- 1.4.0 is now the full latest TRAPI release tracked by the code (for testing), but 1.4.0-beta code and unit tests being kept (for now)

## v3.6.2
- Various tweaks to the case 'test edge' validation code, to meet SRI Testing needs
- Split BiolinkValidator class into two parent parts, for ease of lightweight BMT wrapping reuse; for case edge validation, also look at predicate children (bullet proof validation against None BMT handle?)
- Add trapi error code for missing knowledge graph; tweak Response validation codes and docs
- Guarantee return of the original seed identifier when getting the list of aliases from Node Normalizer

## v3.6.1
- Reversed order of codes in codes.yaml resulting in new documentation order: Critical at top, Information at the bottom
- Fixed bug with SemVer capture of local schema files: assume SemVer versioning is embedded in root file name 
- Tiny tech debt clean up

## v3.6.0
- Introduced 'critical' category of validation messages (only a handful of messages to start, to be reviewed further)

## v3.5.11
- Bug fix for TRAPI Response sanitization

## v3.5.10
- Extend TRAPI Response sanitization (following Eric Deutsch guidance)

## v3.5.9
- Fixed bug in attribute_type_id detection of attribute_type_id namespaces

## v3.5.8
- implemented get_inverse_predicate() wrapper for returning (CURIE of) valid inverses of predicates (including symmetric predicates?)
- implemented is_symmetric() method to detect symmetric (predicate) elements
- various TRAPI edge case validation against knowledge graph, moved from SRI Testing harness to TRAPIValidator class

## v3.5.7
- patch to fix a previously unnoticed bug in SRI Testing related 'input edge' validation method (wouldn't affect non-SRI Testing related code usage of reasoner-validator)

## v3.5.6
- **ars_uuid_result_test_runner.py**  renamed to **trapi_response_validator.py** and generalized to accept a local TRAPI Response or possibly, an explicit endpoint URL and the TRAPI Request JSON with which to query, whose TRAPI Response is then validated.

## v3.5.5
- Added option to specify 'suppress' as a Biolink Model version string, which triggers suppression of Biolink Model-specific validation of TRAPI JSON messages

## v3.5.4
- Use of a local file path to a TRAPI schema implemented, with code validation using unit tests

## v3.5.3
- fixed query graph validation that was deleting node identifiers in the input query graphs

## v3.5.2 - patched unit test in v3.5.1
- error.trapi.validation 'reason' message text shortened by pruning to use only the start and end of the JSON Schema generated ValidationError message, to a maximum of 160 characters
- unit tests fixed


## v3.5.0
- BMT and related dependencies rehabilitated and simplified? Some BMT functionality removed along the way (hence Minor rather than patch release)

## v3.4.22
- detect all forms of null TRAPI attributes (i.e. strings like "n/a", "none" and "null")
- fixed some technical debt in other pieces of code along the way:
    - Split out the test for an empty message body from the empty response and missing key validation error
    - Query Graphs are allowed to have abstract qualifiers, so the test should not generate an error message
    - 1.4.0-beta4 is the latest TRAPI release
- remove explicit BMT package dependency (rather, expect to to be pulled in by KGX)
- Added deeper validation of RetrievalSource (i.e. checking the resource_id Infores identifiers) plus associated unit tests

## v3.4.21
- pin urllib3  to ^1.26.15 to avoid bug from urllib3 >= 2.0.0
- Update to BMT release v1.0.13 and v2.0.7 for KGX

## v3.4.20
- Shouldn't continue validating an empty TRAPI.Message (and control warnings as indicated)
- Only report qualifier_value misses with Knowledge Graphs (also need to figure out how to avoid these with MetaEdge information)
- Fixed strange reversion of Biolink schema bug to earlier (incorrect) code that was agnostic about 'v' prefix
- Added 'suppress_empty_data_warnings' flag to ars script

## v3.4.19
- special case of biolink:qualified_predicate must have Biolink predicates as values

## v3.4.18
- Added fields specifier to SemVer.from_string() method, to allow lower precision for comparisons of converted SemVer strings (i.e. i.e. major.minor level matches ignoring patch and other suffixes)

## v3.4.17

- Update docs RST to more recent 1.4.0 example code.
- 'suppress_empty_data_warnings' predicate flag added to TRAPIResponseValidator
- Add a SemVer "equal" method override

## v3.4.16

- bug fix relating to incomplete propagation of TRAPI test version to lower code levels where some 1.4.0 features are tested.
- Modest enhancement of Edge.sources validation
- update to BMT 1.0.10

## v3.4.15

- Fixes bug in TRAPI semver which could not process release **`1.4.0-beta2`** because of the missing 'v' prefix.
- Release 1.4.0-beta validation should not now complain about missing Edge attributes
- Significant iteration on repairing unit tests which have differential expectations pre- and post- 1.4.0-beta2 (incomplete?)
- Some basic refactoring starting to fix validation to be 1.4.0-beta (or later) compliant (incomplete)
- TRAPI 'workflow' validation is currently broken due to a [bug in the 1.3.2 Operations Schema]https://github.com/NCATSTranslator/OperationsAndWorkflows/issues/78].
- ValidationReporter.dump(s) 'compress' parameter renamed to 'compact_format' boolean flag

## v3.4.14

- Set default of compact_format to 'True' and title=None (suppress), in dumps() output.
- BMT upgraded to 1.0.8

## v3.4.13

- Added the ValidationReporter.dumps() method which directly returns the string created by ValidationReporter.dump() but without the need for an explicit file device

## v3.4.12

- added validation to explicitly detect presence of at least one concrete (non-abstract, non-mixin) category in categories list
- refactored the codes.yaml code both to fix validation code deficiencies, distinctly record validation context, and to simplified template messages
- finalized a first release of 'dump()',  a significantly enhanced human-readable text report formatter for validation code associated messages
- refactored versioning.py package for simplicity and correct management of prereleases (like 1.4.0-beta)
- preliminary refactoring of unit tests in anticipation of TRAPI 1.4.0 testing and package updates

## v3.4.11

- added some code inadvertently not committed in v3.4.10.
- fixed various validation codes including swapping 'identifier' indexing for reduced redundancy
- enhanced dumping of human-readable messages for validation
 
## v3.4.10

- reasoner_validator.biolink.BiolinkValidator.validate_category()  now only returns a non-None value if it is a 'concrete' category, and reports 'unknown' or 'missing' (None or empty string) category names as errors; deprecated categories are reported as warnings; but both 'mixin' and 'abstract' categories are accepted as valid categories silently ignored, but are not considered 'concrete', thus the method returns None. Bottom line is when at least one valid 'concrete' `category` is provided in the subject/object category input edges, or categories list for TRAPI query or knowledge graphs, and if all identifiers provided have a namespace recorded in the `id_prefix` slot list of at least one provided 'concrete' category, then the edge categories and ids will properly validate.
 
## v3.4.9

- Split the qualifier validation reporting into distinct codes for the qualifier_type_id ("**qualifier.type_id.unknown**") versus `qualifier_value` ("**qualifier.value.unresolved**")
- `ars_uuid_result_test_runner.py` made slightly more user friendly

## v3.4.8

- Python dependency conflict between bmt and pytest fixed. 3.4.7 patched and reissued as v3.4.8
 
## v3.4.7

- `ars_uuid_result_test_runner.py` access generalized to poll available ARS servers
- Upgrade BMT to 1.0.3 - may fix some misleading validation results
 
## v3.4.6

- 'edge_limit' knowledge graph threshold argument added to `TRAPIResponseValidator.check_compliance_of_trapi_response` method
- cleaned up a bit of technical debt
 
## v3.4.5

- Missing 'primary_knowledge_source' now reported as an error
- 'primary_knowledge_source' value cardinality > 1 is reported as a warning
- made attribute validation context more explicit (with the edge identifier, now used as indexing identifier of message templates)
 
## v3.4.4

- Added in attribute Type Id validation codes that were missing for 'generic' element filters
 
## v3.4.3

- Fixed some failing unit tests and some minor technical debt
- Reversed v3.4.1 commenting out of TRAPIResponseValidator.sanitize_trapi_query but added validation warnings for null field values for workflow step 'parameters' or 'runner_parameters' 

## v3.4.2

- Fixed missing or misaligned codes.yaml validation codes
- Added the `ars_uuid_result_test_runner.py` script which runs CLI validation against an ARS UUID indexed TRAPI Responses

## v3.4.1

- Bug fix in TRAPIResponseValidator.sanitize_trapi_query (despite bug fix, commented out use of this method pending further evidence of KP/ARA non-compliance with the workflow schema)

## v3.4.0

- This is a slightly disruptive 'minor' (not 'patch') release in that the internal and exported (JSON) validation message format is evolving.
- Here, an additional level of internal validation message redesign was attempted to substantially reduce duplication in reported validation messages. 
- To achieve the above, if templated messages in codes.yaml have one or more parameter fields, then the first such field must be called 'identifier' and be a message discriminating string field. Other parameters may be added to the template but these are not (yet) guaranteed to avoid duplication in reporting. The string value of a message 'identifier' field is internally used as keys to index messages under the given code identifier. See the library methods for details.

## v3.3.3

- update and clean up of web API Dockerfile

## v3.3.2

- Upgrade Python dependency to ^3.9 (BMT driven requirement)
- Upgrade Biolink Model Toolkit (BMT) to 1.0.2 to gain access to latest Biolink 3 qualifier validation methods
- Relatively full implementation of the Query Graph qualifier_constraints and Knowledge Graph qualifiers validation
- Added some new and repaired some existing validation codes and unit tests - all unit tests pass (TRAPI 1.3 and Biolink 3.2.0)

## v3.3.1

- updated root project README with correct examples of new ValidationReporter JSON output
- initial code to (partly) validate Biolink 3 edge qualifiers (still more work needed once Biolink Model Toolkit support for validation is available)

## v3.3.0

- ValidationReporter internal message format recoded to avoid message duplication; repeated reporting of a given code is now indexed into a single list of error message parameters; Conversely, 'display()' methods now return lists of decoded messages.
- Added 'branch' version access to TRAPI schemata
- Make Biolink element deprecate/abstract/mixin non-strict validation less severe
- Fixed Biolink model compliance unit tests to pass Biolink release 3.1.1, but 'qualifiers' not yet implemented.
- KGX, BMT and LinkML updated to latest.
- Note: poetry installation under MS Windows seems broken at the moment (thorny pywin32 dependency conflict). The project runs successfully under WSL2/Ubuntu (if you are Windoze challenged).

## v3.2.4
- fixed scoping of TRAPI Response validator method to include more than just the message (i.e. workflows, etc.)

## v3.2.3
- cleaned up validation codes, especially with respect to predicates

## v3.2.2
- added validation message descriptions to the codes.yaml file
- added additional validation codes
- renamed yaml path for some codes for semantic clarity
- update project 'ReadTheDocs' documentation including generation of page of code descriptions

## v3.2.1
- pyproject.toml patch to fix configuration bug

## v3.2.0

- Project converted to use **poetry** dependency management
- Some structural changes to project (Sphinx) documentation
- Added markdown generator for reading codes.yaml as a Markdown document in the project documentation.
- Created this formal CHANGLOG.md!

## v3.1.5

Enforce kgx upgrade to >=1.6.0 (to accommodated recent linkml dependencies) 

## v3.1.4

Inject more graph validation context into codes; leverage this context in message management and generation. Unit tests all fixed.

## v3.1.1

Fix python dependencies in setup.py.

## v3.1.0

This release has the full commitment to the Biolink Model Toolkit 0.8.12 release, which also defaults the Biolink Model validation to the latest release 3.0.* of the schema.

This doesn't mean that the 2.4.8 and lower Biolink Models won't be substantially validated correctly, but simply that one will expect a few spurious validation errors against such releases. One known spurious error is in the incorrect validation of 'non_canonical' predicates (i.e. canonical will be reported as `non_canonical`...).  

## v3.0.0

This major release of the reasoner-validator centers around a **ValidationReporter** (Python) class wrapping all validation messages and supporting detection calls.  This particular latest iteration also injects more context into the validation message codes (as a [master YAML file with hierarchically-indexed Python string templates](reasoner_validator/codes.yaml)).

The underlying code validates TRAPI responses (using _jsonschema_) against the TRAPI _ReasonerAPI.yaml_ data model and orthogonally validates Biolink Model compliance of the internal content of such responses.  

A given validation targets TRAPI and Biolink Model releases as specified by user parameter or by default (generally, with default versions TRAPI 1.3 and Biolink Model (default assumed by Biolink Model Toolkit).

## v2.2.14

Final release with the simple string validation messaging forma.

## v2.2.1-13

Various iterations of refinement of Biolink validation

## v2.2.0

- Biolink model validation
- Added FastApi and Swagger interface.
- Validation returning a flat dictionary of arcane string messages.
- Dockerized validator service

## Earlier 2.#.# releases

Had a simple base TRAPI schema 'validate' with errors throwing a Python exception; 

## 1.* releases

Preliminary releases of the validation code, now obsolete.<|MERGE_RESOLUTION|>--- conflicted
+++ resolved
@@ -2,15 +2,15 @@
 
 The Reasoner Validator package is evolving along with progress in TRAPI and Biolink Model standards within the NCATS Biomedical Knowledge Translator.
 
+## 4.1.4
+
+- Added more fine-grained validation reporting inside case_input_found_in_response() TRAPI Response validation method, also injecting externalized "missing edge" validation message into method(); added/refactored validation codes accordingly
+- Full TRAPI 1.5.0 unit tests still skipped (need rework)
+
 ## 4.1.3
 
-<<<<<<< HEAD
 - Generalize trapi_1.4 testing predicate to trapi_1.4 or later
 - biolink:treats as a mixin is tagged as permitted in TRAPI graphs (further code review for this use case is recommended)
-=======
-- Added more fine-grained validation reporting inside case_input_found_in_response() TRAPI Response validation method, also injecting externalized "missing edge" validation message into method(); added/refactored validation codes accordingly
-- Full TRAPI 1.5.0 unit tests still skipped (need rework)
->>>>>>> 59d6ad73
 
 ## 4.1.2
 
